--- conflicted
+++ resolved
@@ -10,11 +10,8 @@
 import simpy
 from spinterface import SimulatorAction, SimulatorInterface, SimulatorState
 from coordsim.writer.writer import ResultWriter
-<<<<<<< HEAD
 from simianarmy.Adapter import Adapter
-=======
 from coordsim.trace_processor.trace_processor import TraceProcessor
->>>>>>> eca2bfa0
 logger = logging.getLogger(__name__)
 
 
@@ -49,12 +46,10 @@
         # Generate SimPy simulation environment
         self.env = simpy.Environment()
 
-        self.params = SimulatorParams(self.network, self.ing_nodes, self.sfc_list, self.sf_list, self.config)
-
         # Instantiate the parameter object for the simulator.
-<<<<<<< HEAD
+
         self.params = SimulatorParams(self.network, self.ing_nodes, self.sfc_list, self.sf_list, self.config, seed, adapter=Adapter())
-=======
+
         if self.params.use_states and 'trace_path' in self.config:
             logger.warning('Two state model and traces are both activated, thi will cause unexpected behaviour!')
 
@@ -64,7 +59,6 @@
             else:
                 self.params.update_state()
 
->>>>>>> eca2bfa0
         self.duration = self.params.run_duration
         # Get and plant random seed
         self.seed = seed
