"""

Flow Simulator parameters.
- Allows for clean and quick access to parameters from the flow simulator.
- Facilitates the quick changing of schedule decisions and
other parameters for the simulator.

"""
import numpy as np


class SimulatorParams:
<<<<<<< HEAD
    def __init__(self, network, ing_nodes, sfc_list, sf_list, config, seed, adapter, schedule={}, sf_placement={}):
        # Seed for the random generator: int
        self.seed = seed
=======
    def __init__(self, network, ing_nodes, sfc_list, sf_list, config, schedule=None, sf_placement=None):
>>>>>>> eca2bfa0
        # NetworkX network object: DiGraph
        self.network = network
        # Ingress nodes of the network (nodes at which flows arrive): list
        self.ing_nodes = ing_nodes
        # List of available SFCs and their child SFs: defaultdict(None)
        self.sfc_list = sfc_list
        # List of every SF and it's properties (e.g. processing_delay): defaultdict(None)
        self.sf_list = sf_list
        # Adapter to connect Simian Army
        self.adapter = adapter

        self.use_trace = False
        if 'trace_path' in config:
            self.use_trace = True

        if schedule is None:
            schedule = {}
        if sf_placement is None:
            sf_placement = {}
        # read dummy placement and schedule if specified
        # Flow forwarding schedule: dict
        self.schedule = schedule
        # Placement of SFs in each node: defaultdict(list)
        self.sf_placement = sf_placement
        # Update which sf is available at which node
        for node_id, placed_sf_list in sf_placement.items():
            for sf in placed_sf_list:
                self.network.nodes[node_id]['available_sf'][sf] = self.network.nodes[node_id]['available_sf'].get(sf, {
                    'load': 0.0})

        # Flow data rate normal distribution mean: float
        self.flow_dr_mean = config['flow_dr_mean']
        # Flow data rate normal distribution standard deviation: float
        self.flow_dr_stdev = config['flow_dr_stdev']
        # Flow size Pareto heavy-tail distribtution shape: float
        self.flow_size_shape = config['flow_size_shape']
        # if deterministic = True, the simulator reinterprets and uses inter_arrival_mean and flow_size_shape as fixed
        # deterministic values rather than means of a random distribution
        self.deterministic_arrival = None
        self.deterministic_size = None
        if 'deterministic' in config:
            self.deterministic_arrival = config['deterministic']
            self.deterministic_size = config['deterministic']
        # deterministic_arrival/size override 'deterministic'
        if 'deterministic_arrival' in config:
            self.deterministic_arrival = config['deterministic_arrival']
        if 'deterministic_size' in config:
            self.deterministic_size = config['deterministic_size']
        if self.deterministic_arrival is None or self.deterministic_size is None:
            raise ValueError("'deterministic_arrival' or 'deterministic_size' are not set in simulator config.")

        # also allow to set determinism for inter-arrival times and flow size separately
        # The duration of a run in the simulator's interface
        self.run_duration = config['run_duration']

        self.use_states = False
        self.states = {}
        self.in_init_state = True

        if 'use_states' in config and config['use_states']:
            self.use_states = True
            self.init_state = config['init_state']
            self.states = config['states']
            if self.in_init_state:
                self.current_state = self.init_state
            state_inter_arr_mean = self.states[self.current_state]['inter_arr_mean']
            self.update_single_inter_arr_mean(state_inter_arr_mean)
        else:
            inter_arr_mean = config['inter_arrival_mean']
            self.update_single_inter_arr_mean(inter_arr_mean)

    def update_state(self):
        switch = [False, True]
        change_prob = self.states[self.current_state]['switch_p']
        remain_prob = 1 - change_prob
        switch_decision = np.random.choice(switch, p=[remain_prob, change_prob])
        if switch_decision:
            state_names = list(self.states.keys())
            if self.current_state == state_names[0]:
                self.current_state = state_names[1]
            else:
                self.current_state = state_names[0]
        state_inter_arr_mean = self.states[self.current_state]['inter_arr_mean']
        self.update_single_inter_arr_mean(state_inter_arr_mean)

    def update_single_inter_arr_mean(self, new_mean):
        self.inter_arr_mean = {node_id: new_mean for node_id in self.network.nodes}

    # string representation for logging
    def __str__(self):
        params_str = "Simulator parameters: \n"
        params_str += "seed: {}\n".format(self.seed)
        params_str += "inter_arr_mean: {}\n".format(self.inter_arr_mean)
        params_str += f"deterministic_arrival: {self.deterministic_arrival}\n"
        params_str += "flow_dr_mean: {}\n".format(self.flow_dr_mean)
        params_str += "flow_dr_stdv: {}\n".format(self.flow_dr_stdev)
        params_str += "flow_size_shape: {}\n".format(self.flow_size_shape)
        params_str += f"deterministic_size: {self.deterministic_size}\n"
        return params_str<|MERGE_RESOLUTION|>--- conflicted
+++ resolved
@@ -10,13 +10,7 @@
 
 
 class SimulatorParams:
-<<<<<<< HEAD
-    def __init__(self, network, ing_nodes, sfc_list, sf_list, config, seed, adapter, schedule={}, sf_placement={}):
-        # Seed for the random generator: int
-        self.seed = seed
-=======
-    def __init__(self, network, ing_nodes, sfc_list, sf_list, config, schedule=None, sf_placement=None):
->>>>>>> eca2bfa0
+    def __init__(self, network, ing_nodes, sfc_list, sf_list, config, adapter, schedule=None, sf_placement=None):
         # NetworkX network object: DiGraph
         self.network = network
         # Ingress nodes of the network (nodes at which flows arrive): list
