--- conflicted
+++ resolved
@@ -10,10 +10,6 @@
 deterministic_size: True           # default: True
 # if deterministic = True, the simulator reinterprets and uses inter_arrival_mean and flow_size_shape as fixed
 # deterministic values rather than means of a random distribution
-<<<<<<< HEAD
-deterministic: Flase                # default: False
-run_duration: 100                  # default: 100
-=======
 # can be overridden by deterministic_arrival and deterministic_size
 #deterministic: True                # default: False
 run_duration: 100                  # default: 100
@@ -34,5 +30,4 @@
     switch_p: 0.8
   state_2:
     inter_arr_mean: 2.0
-    switch_p: 0.3
->>>>>>> eca2bfa0
+    switch_p: 0.3